--- conflicted
+++ resolved
@@ -1,7 +1,6 @@
 matrix:
   fast_finish: true
   include:
-<<<<<<< HEAD
     - language: python
       python: 2.7
       env: RUN=unit
@@ -29,35 +28,6 @@
     - language: generic
       env: RUN=build PY=3
       os: osx
-=======
-    # - language: python
-    #   python: 2.7
-    #   env: RUN=unit
-    #   os: linux
-    #   dist: trusty
-    # - language: python
-    #   python: 3.5
-    #   env:
-    #     - RUN=unit COVERALLS=true
-    #   os: linux
-    #   dist: trusty
-    # - language: python
-    #   python: 3.5
-    #   env: RUN=pep8
-    #   os: linux
-    #   dist: trusty
-    # - language: python
-    #   python: 3.5
-    #   env: RUN=docs
-    #   os: linux
-    #   dist: trusty
-    - language: generic
-      env: RUN=build PY=2
-      os: osx
-    # - language: generic
-    #   env: RUN=build PY=3
-    #   os: osx
->>>>>>> 7894bd3f
 
 install:
   - if [ "${TRAVIS_OS_NAME}" == "linux" ]; then
@@ -82,31 +52,18 @@
       curl -O -L https://www.libsdl.org/projects/SDL_image/release/SDL2_image-2.0.1.dmg;
       curl -O -L https://www.libsdl.org/projects/SDL_mixer/release/SDL2_mixer-2.0.1.dmg;
       curl -O -L https://www.libsdl.org/projects/SDL_ttf/release/SDL2_ttf-2.0.13.dmg;
-<<<<<<< HEAD
-      curl -O -L http://gstreamer.freedesktop.org/data/pkg/osx/1.6.2/gstreamer-1.0-1.6.2-x86_64.pkg;
-      curl -O -L http://gstreamer.freedesktop.org/data/pkg/osx/1.6.2/gstreamer-1.0-devel-1.6.2-x86_64.pkg;
-=======
       curl -O -L https://www.googledrive.com/host/0B1_HB9J8mZepS0hXamNnd2pRWkE/gstreamer-1.0-1.6.2-x86_64.pkg;
       curl -O -L https://www.googledrive.com/host/0B1_HB9J8mZepS0hXamNnd2pRWkE/gstreamer-1.0-devel-1.6.2-x86_64.pkg;
->>>>>>> 7894bd3f
       curl -O -L http://www.sveinbjorn.org/files/software/platypus.zip;
       curl -O -L http://www.kekaosx.com/release/Keka-1.0.4-intel.dmg;
       hdiutil attach Keka-1.0.4-intel.dmg;
       hdiutil attach SDL2-2.0.4.dmg;
       sudo cp -a /Volumes/SDL2/SDL2.framework /Library/Frameworks/;
-<<<<<<< HEAD
-      hdiutil attach SDL2_image-2.0.0.dmg;
-      sudo cp -a /Volumes/SDL2_image/SDL2_image.framework /Library/Frameworks/;
-      hdiutil attach SDL2_ttf-2.0.12.dmg;
-      sudo cp -a /Volumes/SDL2_ttf/SDL2_ttf.framework /Library/Frameworks/;
-      hdiutil attach SDL2_mixer-2.0.0.dmg;
-=======
       hdiutil attach SDL2_image-2.0.1.dmg;
       sudo cp -a /Volumes/SDL2_image/SDL2_image.framework /Library/Frameworks/;
       hdiutil attach SDL2_ttf-2.0.13.dmg;
       sudo cp -a /Volumes/SDL2_ttf/SDL2_ttf.framework /Library/Frameworks/;
       hdiutil attach SDL2_mixer-2.0.1.dmg;
->>>>>>> 7894bd3f
       sudo cp -a /Volumes/SDL2_mixer/SDL2_mixer.framework /Library/Frameworks/;
       sudo installer -package gstreamer-1.0-1.6.2-x86_64.pkg -target /;
       sudo installer -package gstreamer-1.0-devel-1.6.2-x86_64.pkg -target /;
@@ -134,10 +91,7 @@
       export PYTHONPATH=$PYTHONPATH:$(pwd);
     fi;
   - if [ "${TRAVIS_OS_NAME}" == "osx" ]; then
-<<<<<<< HEAD
-=======
       export USE_SDL2=1;
->>>>>>> 7894bd3f
       export CC=clang;
       export CXX=clang;
       export FFLAGS=-ff2c;
@@ -165,14 +119,6 @@
         fi;
     fi;
   - if [ "${TRAVIS_OS_NAME}" == "osx" ]; then
-<<<<<<< HEAD
-      if [ "${PY}" == "3" ]; then
-         python3 setup.py build_ext --inplace;
-         echo -e "python3 -m nose.core kivy/tests";
-      else
-         make;
-         echo -e "make test";
-=======
       export USE_OPENGL_MOCK=1;
       if [ "${PY}" == "3" ]; then
          python3 setup.py build_ext --inplace;
@@ -180,17 +126,12 @@
       else
          make;
          make test;
->>>>>>> 7894bd3f
       fi;
     fi;
 
 
 after_success:
-<<<<<<< HEAD
   - if [ "${TRAVIS_OS_NAME}" == "osx" ] && [ "${TRAVIS_PULL_REQUEST}" == "false" ]; then
-=======
-  - if [ "${TRAVIS_OS_NAME}" == "ox" ] && [ "${TRAVIS_PULL_REQUEST}" == "false" ]; then
->>>>>>> 7894bd3f
       openssl aes-256-cbc -K $encrypted_675f1a0c317c_key -iv $encrypted_675f1a0c317c_iv -in ./kivy/tools/travis/id_rsa.enc -out ~/.ssh/id_rsa -d;
       chmod 600 ~/.ssh/id_rsa;
       echo -e "Host kivy.org\n\tStrictHostKeyChecking no\n" >> ~/.ssh/config;
