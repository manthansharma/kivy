'''
Support: activate other framework/toolkit inside our event loop
'''

__all__ = ('install_gobject_iteration', 'install_android')


def install_gobject_iteration():
    '''Import and install gobject context iteration inside our event loop.
    This is used as soon as gobject is used (like gstreamer)
    '''

    from kivy.clock import Clock
    import gobject
    if hasattr(gobject, '_gobject_already_installed'):
        # already installed, don't do it twice.
        return

    gobject._gobject_already_installed = True

    # get gobject mainloop / context
    loop = gobject.MainLoop()
    gobject.threads_init()
    context = loop.get_context()

    # schedule the iteration each frame
    def _gobject_iteration(*largs):
        # XXX we need to loop over context here, otherwise, we might have a lag.
        loop = 0
        while context.pending() and loop < 10:
            context.iteration(False)
<<<<<<< HEAD
    Clock.schedule_interval(_gobject_iteration, 0)

def install_android():
    '''Install hooks for android platform.

    * Automaticly sleep when the device is paused
    * Auto kill the application is the return key is hitted
    '''
    try:
        import android
    except ImportError:
        print 'Android lib is missing, cannot install android hooks'
        return

    from kivy.clock import Clock
    import pygame

    print '==========+> Android install hooks'

    # Init the library
    android.init()
    android.map_key(android.KEYCODE_MENU, pygame.K_MENU)

    # Check if android must be paused or not
    # If pause is asked, just leave the app.

    def android_check_pause(*largs):
        if not android.check_pause():
            return
        from kivy.base import stopTouchApp
        stopTouchApp()
        #android.wait_for_resume()

    Clock.schedule_interval(android_check_pause, 0)
=======
            loop += 1
    Clock.schedule_interval(_gobject_iteration, 0)
>>>>>>> dc926a7e
<|MERGE_RESOLUTION|>--- conflicted
+++ resolved
@@ -29,7 +29,7 @@
         loop = 0
         while context.pending() and loop < 10:
             context.iteration(False)
-<<<<<<< HEAD
+            loop += 1
     Clock.schedule_interval(_gobject_iteration, 0)
 
 def install_android():
@@ -63,8 +63,4 @@
         stopTouchApp()
         #android.wait_for_resume()
 
-    Clock.schedule_interval(android_check_pause, 0)
-=======
-            loop += 1
-    Clock.schedule_interval(_gobject_iteration, 0)
->>>>>>> dc926a7e
+    Clock.schedule_interval(android_check_pause, 0)