import os
from kivy import kivy_shader_dir
from kivy.logger import Logger
from kivy.resources import resource_find

from buffer cimport Buffer
from c_opengl cimport *

#TODO, see which ones we have to write in cython directlym e.g. transformations, texture etc.
from kivy.core.image import Image
from kivy.texture import Texture

import numpy
from kivy.lib.transformations import matrix_multiply, identity_matrix, \
             rotation_matrix, translation_matrix, scale_matrix


'''
standard math definitions
'''
cdef double pi = 3.1415926535897931
cdef extern from "math.h":
    double cos(double)
    double sin(double)
    double sqrt(double)


cdef struct vertex:
    GLfloat x, y
    GLfloat s0, t0 
    GLfloat s1, t1
    GLfloat s2, t2

cdef vertex vertex8f(GLfloat x, GLfloat y, GLfloat s0, GLfloat t0, GLfloat s1, GLfloat t1, GLfloat s2, GLfloat t2):
    cdef vertex v
    v.x  = x;   v.y  = y
    v.s0 = s0;  v.t0 = t0
    v.s1 = s1;  v.t1 = t1
    v.s2 = s2;  v.t2 = t2
    return v

cdef vertex vertex6f(GLfloat x, GLfloat y, GLfloat s0, GLfloat t0, GLfloat s1, GLfloat t1):
    return vertex8f(x,y,s0,t0,s1,t1,0.0,0.0)

cdef vertex vertex4f(GLfloat x, GLfloat y, GLfloat s0, GLfloat t0):
    return vertex8f(x,y,s0,t0,0.0,0.0,0.0,0.0)
    
cdef vertex vertex2f(GLfloat x, GLfloat y):
    return vertex8f(x,y,0.0,0.0,0.0,0.0,0.0,0.0)

'''
Description of vertex attributes, standard format for shaders and vbo
'''
cdef list VERTEX_ATTRIBUTES = [ 
    {'name': 'vPosition',  'index':0, 'size': 2, 'type': GL_FLOAT, 'bytesize': sizeof(GLfloat)*2, 'per_vertex': True},
    {'name': 'vTexCoord0', 'index':1, 'size': 2, 'type': GL_FLOAT, 'bytesize': sizeof(GLfloat)*2, 'per_vertex': True},
    {'name': 'vTexCoord1', 'index':2, 'size': 2, 'type': GL_FLOAT, 'bytesize': sizeof(GLfloat)*2, 'per_vertex': True}, 
    {'name': 'vOffset',    'index':3, 'size': 2, 'type': GL_FLOAT, 'bytesize': sizeof(GLfloat)*2, 'per_vertex': True}, 
    {'name': 'vColor',     'index':4, 'size': 4, 'type': GL_FLOAT, 'bytesize': sizeof(GLfloat)*4, 'per_vertex': False} 
] 




cdef class GraphicContext
cdef GraphicContext _default_context = None

cdef int ACTIVE_SHADER = 0



cdef class Shader:
    '''Create a vertex or fragment shader

    :Parameters:
        `vert_src` : string 
            source code for vertex shader
        `frag_src` : string
            source code for fragment shader
    '''
    cdef int program
    cdef int vertex_shader
    cdef int fragment_shader
    cdef object vert_src
    cdef object frag_src 
    cdef dict uniform_locations 
    cdef dict uniform_values

    def __cinit__(self):
        self.uniform_locations = dict()
        self.uniform_values = dict()

    def __init__(self, str vert_src, str frag_src):
        self.frag_src = frag_src
        self.vert_src = vert_src
        self.program = glCreateProgram()
        self.bind_attrib_locations()
        self.build()
        
    cdef int get_uniform_loc(self, str name):
        name_byte_str = name
        cdef char* c_name = name_byte_str
        cdef int loc = glGetUniformLocation(self.program, c_name)
        self.uniform_locations[name] = loc
        return loc

    #def __setitem__(self, str name, value):
    cpdef set_uniform(self, str name, value):
        self.uniform_values[name] = value

    cpdef upload_uniform(self, str name, value):
        """pass a uniform variable to the shader"""
        cdef int vec_size, loc
        val_type = type(value)        
        loc = self.uniform_locations.get(name, self.get_uniform_loc(name))
    

        #TODO: use cython matrix transforms
        if val_type == numpy.ndarray:
            self.set_uniform_matrix(name, value)
        elif val_type == int:
            glUniform1i(loc, value)
        elif val_type == float:
            glUniform1f(loc, value)
        else:  
            #must have been a list, tuple, or other sequnce ot be a vector uniform
            val_type = type(value[0])
            vec_size = len(value)
            if val_type == float:
                if vec_size == 2:
                    glUniform2f(loc, value[0], value[1])
                elif vec_size == 3:
                    glUniform3f(loc, value[0], value[1], value[2])
                elif vec_size == 4:
                    glUniform4f(loc, value[0], value[1], value[2], value[3])
            elif val_type == int:
                if vec_size == 2:
                    glUniform2i(loc, value[0], value[1])
                elif vec_size == 3:
                    glUniform3i(loc, value[0], value[1], value[2])
                elif vec_size == 4:
                    glUniform4i(loc, value[0], value[1], value[2], value[3])       


    cdef set_uniform_matrix(self, str name, value):
        #TODO: use cython matrix transforms
        cdef int loc = self.uniform_locations.get(name, self.get_uniform_loc(name))
        cdef GLfloat mat[16] 
        np_flat = numpy.ascontiguousarray(value.T, dtype='float32').flatten()
        for i in range(16):
            mat[i] = <GLfloat>np_flat[i]
        glUniformMatrix4fv(loc, 1, False, mat) 

    cpdef use(self):
        '''Use the shader'''
        if ACTIVE_SHADER == self.program:
            return
        glUseProgram(self.program)
        for k,v in self.uniform_values.iteritems():
            self.upload_uniform(k, v)
        
    cpdef stop(self):
        '''Stop using the shader'''
        glUseProgram(0)

    cdef bind_attrib_locations(self):
        cdef char* c_name
        for attr in VERTEX_ATTRIBUTES:
            c_name = attr['name']
            glBindAttribLocation(self.program, attr['index'], c_name)
            if attr['per_vertex']:
                glEnableVertexAttribArray(attr['index'])

    cdef build(self):
        self.vertex_shader = self.compile_shader(self.vert_src, GL_VERTEX_SHADER)
        self.fragment_shader = self.compile_shader(self.frag_src, GL_FRAGMENT_SHADER)
        glAttachShader(self.program, self.vertex_shader)
        glAttachShader(self.program, self.fragment_shader)
        glLinkProgram(self.program)
        self.uniform_locations = dict()
        self.process_build_log()

    cdef compile_shader(self, char* source, shadertype):
        shader = glCreateShader(shadertype)
        glShaderSource(shader, 1, <GLchar**> &source, NULL)
        glCompileShader(shader)
        return shader

    cdef get_shader_log(self, shader):
        '''Return the shader log'''
        cdef int msg_len
        cdef char msg[2048]
        glGetShaderInfoLog(shader, 2048, &msg_len, msg)
        return msg

    cdef get_program_log(self, shader):
        '''Return the program log'''
        cdef int msg_len
        cdef char msg[2048]
        glGetProgramInfoLog(shader, 2048, &msg_len, msg)
        return msg

    cdef process_build_log(self):
        message = self.get_program_log(self.program)
        if message:
            Logger.error('Shader: shader program message: %s' % message)
            raise Exception(message)
        else:
            Logger.debug('Shader compiled sucessfully')
   

 
def Context_instance():
    global _default_context
    if _default_context == None:
        _default_context = GraphicContext()
    return _default_context



cdef class MatrixStack:
    cdef list stack
    cdef GraphicContext context

    def __init__(self, context):
        self.context = context
        self.stack = [identity_matrix()]

    def pop(self):
        self.stack.pop()
        self.context.set('modelview_mat', self.stack[-1])

    def push(self):
        mat = matrix_multiply(identity_matrix(), self.stack[-1])
        self.stack.append(mat)

    cpdef apply(self, mat):
        self.stack[-1] = matrix_multiply(mat, self.stack[-1])
        self.context.set('modelview_mat', self.stack[-1])

    def transform(self):
        return self.stack[-1]


cdef class GraphicContext:
    '''Handle the saving/restore of the context

    TODO: explain more how it works
    '''
    cdef dict state
    cdef list stack
    cdef set journal
    cdef readonly int need_flush
    cdef Shader  _default_shader
    cdef object _default_texture
    cdef int need_redraw

    instance = staticmethod(Context_instance)

    property default_shader:
        def __get__(self):
            if not self._default_shader:
                _default_vertex_shader   = open(os.path.join(kivy_shader_dir, 'default.vs')).read()
                _default_fragment_shader = open(os.path.join(kivy_shader_dir, 'default.fs')).read()
                self._default_shader = Shader(_default_vertex_shader, _default_fragment_shader)
            return self._default_shader

    property default_texture:
        def __get__(self):
            if not self._default_texture:
                img = Image(os.path.join(kivy_shader_dir, 'default.png'))
                self._default_texture = img.texture
            return self._default_texture

    def __cinit__(self):
        self.state = {}
        self.stack = []
        self.journal = set()
        self.need_flush = 0
        self._default_shader = None

    def __init__(self):
        # create initial state
        self.reset()
        self.save()
        self.need_redraw = 1

    cpdef post_update(self):
        self.need_redraw = 1

    cpdef finish_frame(self):
        self.need_redraw = 0
        err = glGetError()
        if err:
            print "GL Error while drawing frame:", err

    cpdef set(self, str key, value):
        self.state[key] = value
        self.journal.add(key)
        self.need_flush = 1

    cpdef get(self, str key):
        return self.state[key]

    cpdef reset(self):
        self.set('shader', self.default_shader)
        self.set('projection_mat', identity_matrix())
        self.set('modelview_mat', identity_matrix())
        self.set('color', (1.0, 1.0, 1.0, 1.0) )
        self.set('blend', 0)
        self.set('blend_sfactor', GL_SRC_ALPHA)
        self.set('blend_dfactor', GL_ONE_MINUS_SRC_ALPHA)
        #self.set('linewidth', 1)
        self.set('texture0', self.default_texture)
        self.set('mvm', MatrixStack(self))

    cpdef save(self):
        self.stack.append(self.state.copy())

    cpdef restore(self):
        newstate = self.stack.pop()
        state = self.state
        for k, v in newstate.iteritems():
            if not state[k] is v:
                self.set(k, v)
    
    cpdef flush(self):
        # activate all the last changes done on context
        # apply all the actions in the journal !
        cdef dict state
        cdef set journal
        cdef str x

        self.state['shader'].use()
        
        if not self.journal:
            return

        state = self.state
        journal = self.journal
        for x in journal:
            value = state[x]
            if x in ('mvm',):
                continue
            if x == 'color':
                glVertexAttrib4f(4, value[0], value[1], value[2], value[3]) #vColor

            elif x == 'texture0':
                if not value:
                    value = self._default_texture
                glActiveTexture(GL_TEXTURE0)
                glBindTexture(value.target, value.id)
            
            elif x == 'blend':
                if value:   glEnable(GL_BLEND)
                else:       glDisable(GL_BLEND)
            
            elif x in ('blend_sfactor', 'blend_dfactor'):
                glBlendFunc(state['blend_sfactor'], state['blend_dfactor'])
         
            elif x != 'shader': #set uniform variable
                #print "setting uniform", x, value
                self.state['shader'].set_uniform(x, value)

        journal.clear()
        self.need_flush = 0





cdef class VBO:
    cdef GLuint id
    cdef int usage
    cdef int target
    cdef list format
    cdef Buffer data
    cdef int need_upload
    cdef int vbo_size
    
    def __cinit__(self):
        self.usage  = GL_DYNAMIC_DRAW
        self.target = GL_ARRAY_BUFFER
        self.format = VERTEX_ATTRIBUTES
        self.need_upload = 1
        self.vbo_size = 0
    
    def __init__(self, **kwargs):
        self.format = kwargs.get('format', self.format)
        self.data = Buffer(sizeof(vertex))
        self.create_buffer()

    cdef create_buffer(self):
        glGenBuffers(1, &self.id)
        self.allocate_buffer()

    cdef allocate_buffer(self):
        self.vbo_size = self.data.size()
        glBindBuffer(GL_ARRAY_BUFFER, self.id)
        glBufferData(GL_ARRAY_BUFFER, self.vbo_size, self.data.pointer(), self.usage)
        self.need_upload = 0

    cdef update_buffer(self):
        if self.vbo_size < self.data.size():
            self.allocate_buffer()
        elif self.need_upload:
            glBindBuffer(GL_ARRAY_BUFFER, self.id)
            glBufferSubData(GL_ARRAY_BUFFER, 0, self.data.size(), self.data.pointer())
            self.need_upload  = 0

    cdef bind(self):
        self.update_buffer()
        glBindBuffer(GL_ARRAY_BUFFER, self.id)
        cdef int offset = 0
        for attr in self.format:
            if not attr['per_vertex']:
                continue
            glVertexAttribPointer(attr['index'], attr['size'], attr['type'], GL_FALSE, sizeof(vertex), <GLvoid*>offset)
            offset += attr['bytesize']

    cdef unbind(self):
        glBindBuffer(GL_ARRAY_BUFFER, 0)

    cdef add_vertices(self, void *v, int* indices, int count):
        self.need_upload = 1
        self.data.add(v, indices, count)

    cdef update_vertices(self, int index, vertex* v, int count):
        self.need_upload = 1
        self.data.update(index, v, count)
        
    cdef remove_vertices(self, int* indices, int count):
        self.data.remove(indices, count)






'''
Insruction type bitmask. Graphic Instruction Codes
bitmask to hold various graphic intrcution codes so its 
possible to set teh code on any GraphicInstruction
in order to let the compiler know how to handle it best
'''
cdef int GI_NOOP         = 0x0000000
cdef int GI_IGNORE       = 0x0000001
cdef int GI_VERTEX_DATA  = 0x0000002
cdef int GI_CONTEXT_MOD  = 0x0000004




cdef class GraphicInstruction
cdef class VertexDataInstruction
cdef class Canvas
cdef Canvas ACTIVE_CANVAS = None

cdef class Canvas:
    cdef GraphicContext _context
    cdef VBO vertex_buffer
    cdef list texture_map
    cdef list batch

    #move to graphics compiler?:
    cdef int _need_compile
    cdef int num_slices
    cdef list batch_slices

    def __cinit__(self):
        global _default_context
        if _default_context == None:
            _default_context = GraphicContext()
        self._context = _default_context
        self.vertex_buffer = VBO()
        self.texture_map = []
        self.batch = []
        
        self._need_compile = 1
        self.batch_slices = []
        self.num_slices = 0

    property need_compile:
        def __set__(self, int i):
            if i:   
                self.context.post_update()
            self._need_compile = i
        def __get__(self):
            return self._need_compile

    property context:
        def __get__(self):
            return self._context

    cpdef __enter__(self):
        global ACTIVE_CANVAS
        ACTIVE_CANVAS = self

    cpdef __exit__(self, extype, value, traceback):
        global ACTIVE_CANVAS 
        ACTIVE_CANVAS = None

    cdef add(self, GraphicInstruction instruction):
        self.need_compile = 1
        self.batch.append(instruction)

    cdef update(self, instruction):
        ''' called by graphic instructions taht are part of teh canvas,
            when they have been changed in some way ''' 
        self.need_compile = 1

    cdef remove(self, element):
        self.need_compile = 1
        pass

    cdef compile(self):
        with self:
            self.compile_run()

    cdef compile_init(self):
        self.texture_map = []
        self.batch_slices = []

    cdef compile_run(self):
        cdef GraphicInstruction item
        cdef int slice_start = -1
        cdef int slice_stop  = -1
        cdef int i, code

        self.compile_init()

        print "starting compile"

        for i in xrange(len(self.batch)):
            item = self.batch[i]
            code = item.CODE

            print "batch element CODE:", code

            #the instruction modifies teh context, so we cant combine the drawing
            #calls before and after it
            if code & GI_CONTEXT_MOD:
                print "context mod"
                #first compile the slices we been loopiing over which we can combine
                #from slice_start to slice_stop. (using compile_slice() )
                #add the context modifying instruction to batch_slices
                #reset slice start/stop index
                self.compile_slice('draw', slice_start, slice_stop)
                self.batch_slices.append(('instruction', item)) 
                slice_start = slice_stop = -1
            
            #the instruction pushes vertices to the pipeline and doesnt modify
            #teh context, so we can happily combine it with any prior or follwing
            #instructions that do teh same, just keep incrementing slice stop index
            #until we cant combine any more, then well call compile_slice()
            elif code & GI_VERTEX_DATA:
                print "Vertex data"
                slice_stop = i
                if slice_start == -1:
                    slice_start = i

        #maybe we ended on an slice of vartex data, whcih we didnt push yet
        self.compile_slice('draw', slice_start, slice_stop)



    cdef compile_slice(self, str command, slice_start, slice_end):
        print "compiling slice:", slice_start, slice_end, command
        cdef VertexDataInstruction item
        cdef Buffer b = Buffer(sizeof(GLint))
        cdef int tex_target = -1
        cdef int tex_id = -1
        cdef int v, i

        #check if we have a valid slice
        if slice_start == -1:
            print "nothign to compile..empty slice"
            return


        #loop pver all teh whole slice, and combine all instructions
        for item in self.batch[slice_start:slice_end+1]:  
            print "adding", item, "to batch_slice"
            # add the vertex indices to be drawn from this item
            for i in range(item.num_elements): 
                v = item.element_data[i]
                b.add(&v, NULL, 1)

            #handle textures (should go somewhere else?, maybe set GI_CONTEXT_MOD FLAG ALSO?)
            if item.texture:
                print "texture attached, must split batch_slice"
                if item.texture.id == tex_id: #the same, sweet, keep going
                    print "texture already bound on context...no split after all"
                    continue
                elif item.texture.id != tex_id:  #nope..muts bind the new texture
                    print "bindign new texture", item.texture 
                    target = item.texture.target
                    tex_id = item.texture.id
                    self.batch_slices.append(('instruction', BindTexture(item.texture)))
                    self.batch_slices.append((command, b))
                    b = Buffer(sizeof(GLint))
            elif tex_id != -1: #no item.texture..must unbind bound_texture and start new slice
                print "unbinding previous bound tetxure"
                self.batch_slices.append(('instruction', BindTexture(None)))
                
                #self.batch_slices.append(('instruction', UnbindTexture(0, tex_target)))
                self.batch_slices.append((command, b))
                b = Buffer(sizeof(GLint))


        print "done compiling slice"
        if b.count() > 0:  # last slice, all done, only have to add if there is actually somethign in it
            print "adding last slice"
            self.batch_slices.append((command, b))


    cpdef draw(self): 
        cdef int i
        cdef Buffer b

        if self.need_compile:
            self.compile()
            print "Done Compiling", self.batch_slices
            self.need_compile = 0

        self.vertex_buffer.bind() 
        attr = VERTEX_ATTRIBUTES[0]
        glBindBuffer(GL_ARRAY_BUFFER, self.vertex_buffer.id)

        for command, item in self.batch_slices:
            #print command, item
            if command == 'draw':
                self.context.flush()
                b = item
                #print "drawing elements:", b.count()
                glDrawElements(GL_TRIANGLES, b.count(), GL_UNSIGNED_INT, b.pointer())
            elif command == 'instruction':
                item.apply()

        self.context.finish_frame()
                





cdef class GraphicInstruction:
    cdef int CODE     #Graphic instruction op code
    cdef Canvas canvas  #canvas on which to operate


    def __init__(self, int code):
        '''
            Base class for all Graphi Instructions
            :Parameters:
            `code`, constant: instruction code for hinting teh compiler
                currently a combination of:
                    GI_NOOP
                    GI_IGNORE
                    GI_CONTEXT_MOD
                    GI_VERTEX_DATA
                    
        '''
        global ACTIVE_CANVAS
        self.CODE = code
        self.canvas = ACTIVE_CANVAS


cdef class ContextInstruction(GraphicInstruction):
    cdef GraphicContext context
    def __init__(self, *args, **kwargs):  
        '''
           Abstract Base class for GraphicInstructions that modidifies the
           context.  (so that canvas/compiler can know about how to optimize)
        '''
        GraphicInstruction.__init__(self, GI_CONTEXT_MOD)
        self.context = self.canvas.context
        self.canvas.add(self)
        
    cpdef apply(self):
        pass




cdef class PushMatrix(ContextInstruction):
<<<<<<< HEAD
    '''
    PushMatrix on context's matrix stack
    '''
    def apply(self):
        self.context.get('mvm').push()
     
cdef class PopMatrix(ContextInstruction):
    '''
    Pop Matrix from context's matrix stack onto model view
    '''
    def apply(self):
=======
    cpdef apply(self):
        self.context.get('mvm').push()
     
cdef class PopMatrix(ContextInstruction):
    cpdef apply(self):
>>>>>>> eea32894
        self.context.get('mvm').push()


cdef class MatrixInstruction(ContextInstruction):
    '''
    Base class for Matrix Instruction on canvas
    '''

    cdef object mat 

    def __init__(self, *args, **kwargs):
        ContextInstruction.__init__(self)

    cpdef apply(self):
        '''
        apply matrix to the matix of this instance to the 
        context model view matrix
        '''
        self.context.get('mvm').apply(self.mat)

    property matrix:
        '''
        matrix property.  numpy matrix from trasformation module
        setting the matrix using this porperty when a change is made 
        is important, becasue it will notify teh context about 
        teh update
        '''
        def __get__(self):
            return self.mat
        def __set__(self, mat):
            self.mat = mat
            self.context.post_update()


cdef class Transform(MatrixInstruction):
    '''
    Transform class.  A matrix instruction class which 
    has function to modify the transformation matrix
    
    '''
    cpdef transform(self, object trans): 
        '''
        multiply the instructions matrix by trans
        '''
        self.mat = matrix_multiply(self.mat, trans)

    cpdef translate(self, float tx, float ty, float tz):
        '''
        translate the instrcutions transformation by tx, ty, tz
        '''
        self.transform( translation_matrix(tx, ty, tz) )

    cpdef rotate(self, float angle, float ax, float ay, float az):
        '''
        rotate the transformation by matrix by angle degress around the 
        axis defined by the vector ax, ay, az
        '''
        self.transform( rotation_matrix(angle, [ax, ay, az]) )

    cpdef scale(self, float s):
        '''
        Applies a uniform scaling of s to teh matrix transformation
        '''
        self.transform( scale_matrix(s, s, s) )

    cpdef identity(self):
        '''
        resets teh transformation to teh identity matrix 
        '''
        self.matrix = identity_matrix()


       
cdef class Rotate(Transform):
    '''
    Rotate the coordinate space by applying a rotation trnasformation
    on teh modelview matrix.  you can set the properties of teh 
    instructions afterwards with e.g.: 
    rot.angle = 90
    rot.axis = (0,0,1)  
    '''
    cdef float _angle
    cdef tuple _axis

    def __init__(self, *args):
        Transform.__init__(self)
        if len(args) == 4:
            self.set(args[0], args[1], args[2], args[3])

    def set(self, float angle, float ax, float ay, float az):
        self._angle = angle
        self._axis = (ax, ay, az)
        self.matrix = rotation_matrix(self._angle, self._axis) 

    property angle:
        def __get__(self):
            return self._angle
        def __set__(self, a):
            self.set(a, *self._axis)

    property axis:  
        def __get__(self):
            return self._axis
        def __set__(self, axis): 
           self.set(self._angle, *axis)


cdef class  Scale(Transform):
    '''
    Instruction to perform a uniform scale transformation
    '''
    cdef float s
    def __init__(self, *args):
        Transform.__init__(self)
        if len(args) == 1:
            self.s = args[0]
            self.matrix = scale_matrix(self.s)
 
    property scale:  
        ''' 
        sets the scale factor for the transformation
        '''
        def __get__(self):
            return self.s
        def __set__(self, s): 
            self.s = s
            self.matrix = scale_matrix(s)


cdef class  Translate(Transform):
    '''
    Instruction to create a translation of teh model view coordinate space
    '''
    cdef float _x, _y, _z
    def __init__(self, *args):
        Transform.__init__(self)
        if len(args) == 3:
            self.matrix = translation_matrix(args)

    def set_translate(self, x, y, z): 
        self.matrix = translation_matrix([x,y,z]) 

    property x:
        ''' sets teh translation on the x axis'''
        def __get__(self):
            return self._x
        def __set__(self, float x):
            self.set_translate(x, self._y, self._z)
    
    property y:
        ''' sets the translation on teh y axis '''
        def __get__(self):
            return self._y
        def __set__(self, float y):
            self.set_translate(self._x, y, self._z)
 
    property z:
        ''' sets teh translation on teh z axis ''' 
        def __get__(self):
            return self._z
        def __set__(self, float z):
            self.set_translate(self._x, self._y, z)

    property xy:
        ''' 2 tuple with translation vector in 2D for x and y axis '''
        def __get__(self):
            return self._x, self._y
        def __set__(self, c):
            self.set_translate(c[0], c[1], self._z)
 
    property xyz:  
        ''' 3 tuple translation vector in 3D in x, y, and z axis'''
        def __get__(self):
            return self._x, self._y, self._z
        def __set__(self, c): 
            self.set_translate(c[0], c[1], c[2])





cdef class LineWidth(ContextInstruction):
    '''
    Instruction to set the line width of teh drawing context
    '''
    cdef float lw
    def __init__(self, *args, **kwargs):
        ContextInstruction.__init__(self, **kwargs)
        if len(args) == 1:
            self.lw = args[0]

    def set(self, float lw):
        self.lw = lw

    cpdef apply(self):
        self.canvas.context.set('linewidth', self.lw)


cdef class Color(ContextInstruction):
    #TODO:
    '''
     add blending "mode", so user can pass str or enum
     e.g.: 'normal', 'subtract', 'multiply', 'burn', 'dodge', etc
    '''    
    cdef list color    
 
    def __init__(self, *args, **kwargs):
        '''
        SetColor will change the color being used to draw in the context
        :Parameters:
        
        '''
        ContextInstruction.__init__(self)
        self.rgba = args
        self.canvas.add(self)
        
    cpdef apply(self):
        self.context.set('color', (self.r, self.g, self.b, self.a))

    property rgba:
        def __get__(self):
            return self.color
        def __set__(self, rgba):
            if not rgba:
                rgba = (1.0, 1.0, 1.0, 1.0)
            self.color = list(rgba)
            self.context.post_update()

    property rgb:
        def __get__(self):
            return self.color[:-1]
        def __set__(self, rgb):
            rgba = (rgb[0], rgb[1], rgb[2], 1.0)
            self.rgba = rgba

    property r:
        def __get__(self):
            return self.color[0]
        def __set__(self, r):
            self.rbga = [r, self.g, self.b, self.a]
    property g:
        def __get__(self):
            return self.color[1]
        def __set__(self, g):
            self.rbga = [self.r, g, self.b, self.a]
    property b:
        def __get__(self):
            return self.color[2]
        def __set__(self, b):
            self.rbga = [self.r, self.g, b, self.a]
    property a:
        def __get__(self):
            return self.color[3]
        def __set__(self, a):
            self.rbga = [self.r, self.g, self.b, a]



cdef class BindTexture(ContextInstruction):
    cdef object texture
    """
    def __init__(self, *args, **kwargs):
        '''
        BindTexture Graphic instruction:
            The BindTexture Instruction will bind a texture and enable
            GL_TEXTURE_2D for subsequent drawing.

        :Parameters:
            `texture`, Texture:  specifies teh texture to bind to teh given index 
        '''
        ContextInstruction.__init__(self)
        self.texture = tex
    """
    cpdef apply(self): 
        self.canvas.context.set('texture0', self.texture)

    def set(self, object texture):
        self.texture = texture



cdef class VertexDataInstruction(GraphicInstruction): 
    #canvas, vbo and texture to use with this element
    cdef VBO vbo           
    cdef object _texture    
   
    #local vertex buffers and vbo index storage 
    cdef int     v_count   #vertex count
    cdef Buffer  v_buffer  #local buffer of vertex data
    cdef vertex* v_data  

    #local buffer of vertex indices on vbp
    cdef Buffer  i_buffer 
    cdef int*    i_data

    #indices to draw.  e.g. [1,2,3], will draw triangle:
    #  self.v_data[0], self.v_data[1], self.v_data[2]
    cdef int*    element_data
    cdef Buffer  element_buffer
    cdef int     num_elements  


    def __init__(self, **kwargs):
        '''
        VertexDataInstruction
        A VertexDataInstruction pushes vertices into teh graphics pipeline
        this class manages a vbo, allocating a set of vertices on teh vbo
        and can update the vbo data, when local changes have been made

        :Parameters:
            `texture`: The tetxure to be bound while drawing teh vertices

        '''
        GraphicInstruction.__init__(self, GI_VERTEX_DATA)
        self.vbo     = self.canvas.vertex_buffer
        self.v_count = 0 #no vertices to draw until initialized
        self._texture = kwargs.get('texture', None)

        print "VERTEX INIT", 

    cdef allocate_vertex_buffers(self, int num_verts):
        ''' For allocating and initializing vertes data buffers
            of this GraphicElement both locally and on VBO

            Allocates local vertex and index buffers to be able to 
            hold num_verts vertices.  adds teh vertices to the vbo
            associated with the elements canvas and sets vbo indices
            in i_data.  

            After calling the follwoing buffers will have enough room
            for num_verts: 

            self.vbo:  num_verts are added to teh canvas' VBO

            self.v_data : `vertex*`, vertex array with enough room for num_verts.
                           pointing to start of v_buffer, so you can set data
                           using indexing.  liek:  self.v_data[i] = <vertex> v

            self.i_data : 'int*', int array of size num_verts.  has vbo index of
                          vertex in v_data.  so self.i_data[i] is vbo index of 
                          self.v_buffer[i]  
        '''

        print "allocating vertex data:", num_verts
        #create vertex and index buffers
        self.v_buffer = Buffer(sizeof(vertex))
        self.i_buffer = Buffer(sizeof(GLint))

        #allocate enough room for vertex and index data
        self.v_count = num_verts
        self.v_buffer.grow(num_verts)
        self.i_buffer.grow(num_verts)

        #set data pointers to be able to index vertices and indices
        self.v_data = <vertex*>  self.v_buffer.pointer()
        self.i_data = <int*> self.i_buffer.pointer()

        #allocte on vbo and update indices with 
        self.vbo.add_vertices(self.v_data, self.i_data, self.v_count)
        print "done allocating"


    property indices:
        '''
        `indecies` : this property is write only.  it determines, which of teh vertices 
                     from this object will be drawn by teh canvas.  if e.g. teh object 
                     has 4 vertices.  tehn setting vdi.indices = (0,1,2 2,4,0), will
                     draw two triangles corrosponding to the vertices stored in v_data
                     this function automatically converts teh indices from local to vbo indices 
        '''
        def __set__(self, object batch): #list or tuple..iterable?
            #create element buffer for list of vbo indices to be drawn
            self.element_buffer = Buffer(sizeof(int))
            cdef int i, e
            print "setting indices!!"
            for i in xrange(len(batch)):
                e = batch[i]
                self.element_buffer.add(&self.i_data[e], NULL, 1)
            self.element_data = <int*> self.element_buffer.pointer()
            self.num_elements = self.element_buffer.count()
            #since we changed the list of vertices to draw, canvas must recompile 
            self.canvas.update(self)


    cdef update_vbo_data(self):
        '''
            updates teh vertex data stored on vbo to be same as local 
            needs to be called if you change v_data inside this element
        '''
        cdef vertex* vtx = self.v_data
        cdef int* idx    = self.i_data
        cdef int i
        print "updating vbo data:"
        for i in range(self.v_count): 
            #print idx[i], vtx[i].x, vtx[i].y, vtx[i].s0, vtx[i].t0
            self.vbo.update_vertices(idx[i], &vtx[i], 1)     

    property texture:
        ''' set/get the texture to be bound while the vertices are being drawn'''
        def __get__(self):
            return self._texture
        def __set__(self, tex):
            self._texture = tex

 

cdef class Triangle(VertexDataInstruction):
    cdef float _points[6]
    cdef float _tex_coords[6]

    def __init__(self, **kwargs):
        VertexDataInstruction.__init__(self, **kwargs)
        self.allocate_vertex_buffers(3)
        self.points  = kwargs.get('points', (0,0,  100,0,  50,100))
        self.tex_coords  = kwargs.get('tex_coords', self.points)
        self.indices = (0,1,2) 
        self.canvas.add(self)

    cdef build(self):
        cdef float *vc, *tc
        vc = self._points;  tc = self._tex_coords
        self.v_data[0] = vertex4f(vc[0], vc[1], tc[0], tc[1])
        self.v_data[1] = vertex4f(vc[2], vc[3], tc[2], tc[3])
        self.v_data[2] = vertex4f(vc[4], vc[5], tc[4], tc[5])
        self.update_vbo_data()

    property points:
        def __set__(self, points):
            cdef int i
            for i in range(6):
                self._points[i] = points[i]
            self.build()

        def __get__(self):
            cdef float *p = self._points
            return (p[0],p[1],p[2],p[3],p[4],p[5]) 

    property tex_coords:
        def __set__(self, coords):
            cdef int i
            for i in range(6):
                self._tex_coords[i] = coords[i]
            self.build()

        def __get__(self):
            cdef float *p = self._tex_coords
            return (p[0],p[1],p[2],p[3],p[4],p[5]) 


cdef class Rectangle(VertexDataInstruction):
    cdef float x, y      #position
    cdef float w, h      #size
    cdef float _tex_coords[8] 

    def __init__(self, **kwargs):       
        VertexDataInstruction.__init__(self, **kwargs)
        self.allocate_vertex_buffers(4)

        #get keyword args for configuring rectangle
        self.x, self.y  = kwargs.get('pos',  (0,0))
        self.w, self.h  = kwargs.get('size', (100,100))
        cdef tuple t_coords =  (0.0,0.0, 1.0,0.0, 1.0,1.0, 0.0,1.0)
        if self.texture:
            t_coords = self.texture.tex_coords
        self.tex_coords  = kwargs.get('tex_coords', t_coords)
        
        #tell VBO which triangles to draw using our vertices 
        self.indices = (0,1,2, 2,3,0) 
        self.canvas.add(self)

    cdef build(self):
        cdef float* tc = self._tex_coords
        cdef float x,y,w,h
        x = self.x; y=self.y; w = self.w; h = self.h
        self.v_data[0] = vertex4f(x,    y, tc[0], tc[1])
        self.v_data[1] = vertex4f(x+w,  y, tc[2], tc[3])
        self.v_data[2] = vertex4f(x+w, y+h, tc[4], tc[5])
        self.v_data[3] = vertex4f(x,   y+h, tc[6], tc[7])
        self.update_vbo_data()

    property pos:
        def __get__(self):
            return (self.x, self.y)
        def __set__(self, pos):
            self.x = pos[0]
            self.y = pos[1]
            self.build()
        
    property size:
        def __get__(self):
            return (self.w, self.h)
        def __set__(self, size):
            self.w = size[0]
            self.h = size[1]
            self.build()
 
    property tex_coords:
        def __get__(self):
            cdef float *p = self._tex_coords
            return (p[0],p[1],p[2],p[3],p[4],p[5],p[6],p[7]) 

        def __set__(self, coords):
            cdef int i
            print "setting textire coordinates:", coords
            for i in range(8):
                self._tex_coords[i] = coords[i]
            self.build()



cdef class BorderRectangle(VertexDataInstruction):
    cdef float x, y
    cdef float w, h
    cdef float _border[4]
    cdef float _tex_coords[8]

    def __init__(self, **kwargs):       
        #we have 16 vertices in BorderRectangle
        
        VertexDataInstruction.__init__(self, **kwargs)
        self.allocate_vertex_buffers(16)


        #get keyword args for configuring rectangle
        cdef tuple s = kwargs.get('size', (100, 100))
        cdef tuple p = kwargs.get('pos', (0,0))
        cdef tuple bv = kwargs.get('border', (5,5,5,5))
        cdef float* b = self._border
        b[0] = bv[0];  b[1]=bv[1];  b[2]=bv[2];  b[3]=bv[3];
        self.x = p[0]; self.y = p[1]
        self.w = s[0]; self.h = s[1]
       
        self.build()      


        #tell VBO which triangles to draw using our vertices 
        #two triangles per quad       
        '''
            v9---v8------v7----v6 
            |        b2        |
           v10  v15------v14   v5
            |    |        |    |
            |-b4-|        |-b1-|
            |    |        |    |
           v11  v12------v13   v4
            |        b0        |
            v0---v1------v2----v3
        '''
        self.indices = (
             0,  1, 12,    12, 11,  0,  #bottom left 
             1,  2, 13,    13, 12,  1,  #bottom middle 
             2,  3,  4,     4, 13,  2,  #bottom right 
            13,  4,  5,     5, 14, 13,   #center right 
            14,  5,  6,     6,  7, 14,   #top right 
            15, 14,  7,     7,  8, 15,   #top middle 
            10, 15,  8,     8,  9, 10,   #top left 
            11, 12, 15,    15, 10, 11,   #center left 
            12, 13, 14,    14, 15, 12)   #center middel 
        self.canvas.add(self)

    cdef build(self):
        if not self.texture:
            print "need texture for BorderImage"
            return

        #pos and size of border rectangle
        cdef float x,y,w,h
        x=self.x;  y=self.y; w=self.w;  h=self.h
        
        #width and heigth of texture in pixels, and tex coord space 
        cdef float tw, th, tcw, tch
        cdef float* tc = self._tex_coords
        tsize  = self.texture.size
        tw  = tsize[0]
        th  = tsize[1]
        tcw = tc[2] - tc[0]  #right - left
        tch = tc[7] - tc[1]  #top - bottom
        
        #calculate border offset in texture coord space 
        # border width(px)/texture width(px) *  tcoord width
        cdef float *b = self._border
        cdef float tb[4] #border offset in texture coordinate space
        tb[0] = b[0] / th*tch  
        tb[1] = b[1] / tw*tcw 
        tb[2] = b[2] / th*tch
        tb[3] = b[3] / tw*tcw

        #print "x,y,w,h:", x, y, w, h
        #print "texture|coord size:", tw, th, tcw, tch
        #print "border:", b[0], b[1], b[2], b[3]
        #print "texture border:", tb[0], tb[1], tb[2], tb[3]
       
         #horizontal and vertical sections
        cdef float hs[4]
        cdef float vs[4]
        hs[0] = x;            vs[0] = y
        hs[1] = x + b[3];     vs[1] = y + b[0]
        hs[2] = x + w - b[1]; vs[2] = y + h - b[2]
        hs[3] = x + w;        vs[3] = y + h
        
        cdef float ths[4]
        cdef float tvs[4] 
        ths[0] = tc[0];              tvs[0] = tc[1]
        ths[1] = tc[0] + tb[3];      tvs[1] = tc[1] + tb[0]
        ths[2] = tc[0] + tcw-tb[1];  tvs[2] = tc[1] + tch - tb[2]
        ths[3] = tc[0] + tcw;        tvs[3] = tc[1] + tch

        #set the vertex data
        cdef vertex* v = self.v_data
        #bottom row
        v[0] = vertex4f(hs[0], vs[0], ths[0], tvs[0])
        v[1] = vertex4f(hs[1], vs[0], ths[1], tvs[0])
        v[2] = vertex4f(hs[2], vs[0], ths[2], tvs[0])
        v[3] = vertex4f(hs[3], vs[0], ths[3], tvs[0])

        #bottom inner border row
        v[11] = vertex4f(hs[0], vs[1], ths[0], tvs[1])
        v[12] = vertex4f(hs[1], vs[1], ths[1], tvs[1])
        v[13] = vertex4f(hs[2], vs[1], ths[2], tvs[1])
        v[4]  = vertex4f(hs[3], vs[1], ths[3], tvs[1])

        #top inner border row
        v[10] = vertex4f(hs[0], vs[2], ths[0], tvs[2])
        v[15] = vertex4f(hs[1], vs[2], ths[1], tvs[2])
        v[14] = vertex4f(hs[2], vs[2], ths[2], tvs[2])
        v[5]  = vertex4f(hs[3], vs[2], ths[3], tvs[2])

        #top row
        v[9] = vertex4f(hs[0], vs[3], ths[0], tvs[3])
        v[8] = vertex4f(hs[1], vs[3], ths[1], tvs[3])
        v[7] = vertex4f(hs[2], vs[3], ths[2], tvs[3])
        v[6] = vertex4f(hs[3], vs[3], ths[3], tvs[3])
        
        #phew....all done
        self.update_vbo_data()



    property pos:
        def __get__(self):
            return (self.x, self.y)
        def __set__(self, pos):
            self.x = pos[0]
            self.y = pos[1]
            self.build()
        
    property size:
        def __get__(self):
            return (self.w, self.h)
        def __set__(self, size):
            print "setting size: ", size
            self.w = size[0]
            self.h = size[1]
            self.build()

    property border:
        def __get__(self):
            cdef float* b = self._border
            return (b[0], b[1], b[2], b[3])
        def __set__(self, b):
            cdef int i
            for i in xrange(4):
                self._border[i] = b[0] 
            self.build()

    property texture:
        def __get__(self):
            return self._texture
        def __set__(self, tex):
            if tex == None:
                return
            cdef int i
            self._texture = tex
            tcords = self.texture.tex_coords
            print "SETTINF texture coords:", tcords
            for i in range(8):
                self._tex_coords[i] = tcords[i] 
            self.build()



cdef class Ellipse(VertexDataInstruction):
    cdef float x,y,w,h
    cdef int segments

    def __init__(self, *args, **kwargs):
        VertexDataInstruction.__init__(self, **kwargs)

        #get keyword args for configuring rectangle
        cdef tuple s = kwargs.get('size', (100, 100))
        cdef tuple p = kwargs.get('pos', (0,0))
        self.segments = kwargs.get('segments', 180)
        self.x = p[0]; self.y = p[1]
        self.w = s[0]; self.h = s[1]

        self.allocate_vertex_buffers(self.segments + 1)
        self.build()     
        
        indices = []
        for i in range(self.segments):
            indices.extend(  (i, 360, i+1) )
        print indices
        self.indices = indices
        self.canvas.add(self)

    cdef build(self):
        cdef float x, y, angle, rx, ry
        cdef vertex* v = self.v_data
        cdef int i = 0
        angle = 0.0
        rx = 0.5*(self.w-self.x)
        ry = 0.5*(self.h-self.y)
        for i in xrange(self.segments):
            # rad = deg * (pi / 180), where pi/180 = 0.0174...
            angle = i * 360.0/self.segments *0.017453292519943295
            # Polar coordinates to cartesian space
            x = self.x + (rx * 2.0 * cos(angle))
            y = self.y + (ry * 2.0 * sin(angle))
            v[i] = vertex2f(x, y)
        v[self.segments] = vertex2f(self.x+rx, self.y+ry)
        self.update_vbo_data()
        
             



    property pos:
        def __get__(self):
            return (self.x, self.y)
        def __set__(self, pos):
            self.x = pos[0]
            self.y = pos[1]
            self.build()
        
    property size:
        def __get__(self):
            return (self.w, self.h)
        def __set__(self, size):
            print "setting size: ", size
            self.w = size[0]
            self.h = size[1]
            self.build()



cdef class Path(VertexDataInstruction):
    cdef float pen_x, pen_y
    cdef Buffer point_buffer
    def __init__(self):
        VertexDataInstruction.__init__(self)
        self.point_buffer = Buffer(sizeof(vertex))

    cdef int add_point(self, float x, float y):
        cdef int idx
        cdef vertex v = vertex2f(x,y)
        self.point_buffer.add(&v, &idx, 1)
        return idx

    cdef build(self):
        cdef vertex* p    #pointer into point buffer
        cdef vertex v[4]  #to hold the vertices for each quad were creating
        cdef int  idx[4]  #to hold teh vbo indecies for every quad we add 
        cdef int num_points, i #number of points in path, loop counter
        cdef float x0,x1, y0,y1, dx,dy, ns, sw
        cdef int  end_point_idx[2]  # to connect end points from previous segment
 
        sw = 3.0 #self.pen.stroke_width
        p = <vertex*>self.point_buffer.pointer()
        num_points = self.point_buffer.count()

        #generate a quad for every line
        self.v_buffer = Buffer(sizeof(vertex))
        self.i_buffer = Buffer(sizeof(GLint))
        self.element_buffer = Buffer(sizeof(int))
        for i in range(num_points-1):
            #normals for this line: (-dy,dx), (dy,-dx)
            x0 = p[i].x;  x1 = p[i+1].x; dx = (x1-x0);
            y0 = p[i].y;  y1 = p[i+1].y; dy = (y1-y0);

            #normalize normal vector and scale for stroke offset 
            ns = sqrt( (dx*dx) + (dy*dy) ) 
            if ns == 0.0:
                print "skipping line, the two points are 0 unit apart."
                continue

            dx = sw/2.0 * dx/ns
            dy = sw/2.0 * dy/ns

            #create quad, with cornerss pull off the line by the normal
            v[0] = vertex2f(x0-dy, y0+dx); 
            v[1] = vertex2f(x0+dy, y0-dx); 
            v[2] = vertex2f(x1+dy, y1-dx); 
            v[3] = vertex2f(x1-dy, y1+dx); 

            #add vertices to vertex buffer, get vbo indices
            self.v_buffer.add(v, idx, 4)
            self.i_buffer.add(idx, NULL, 4)
            self.v_count = self.v_count + 4
 
            #and extend eleemnt buffer with indices to include this quad in draw 
            #print "segment:", idx[0], idx[1], idx[2],  ":",  idx[2], idx[3], idx[0]
            self.element_buffer.add(&idx[0], NULL, 3)
            self.element_buffer.add(&idx[2], NULL, 2)
            self.element_buffer.add(&idx[0], NULL, 1)

            #also connect to the previous line segment with nice joint
            if i > 0: #not the first time...nothing to connect to    
                #print "connection:", end_point_idx[0], end_point_idx[1], idx[0],  ":",  idx[0], idx[3], end_point_idx[0]
                self.element_buffer.add(end_point_idx, NULL, 2) 
                self.element_buffer.add(&idx[0], NULL, 1)
                self.element_buffer.add(&idx[1], NULL, 1)
                self.element_buffer.add(&idx[1], NULL, 1)
                self.element_buffer.add(end_point_idx, NULL, 1) 

            end_point_idx[0] = idx[3]
            end_point_idx[1] = idx[2]

        #update vertex and vbo index pointers
        self.v_data = <vertex*>  self.v_buffer.pointer()
        self.i_data = <int*>     self.i_buffer.pointer()
        self.element_data = <int*> self.element_buffer.pointer()
        self.num_elements = self.element_buffer.count()

        #actually add vertices to VBO
        self.vbo.add_vertices(self.v_data, self.i_data, self.v_count)
        self.canvas.add(self)
        self.canvas.update(self)



cdef Path ACTIVE_PATH = None
cdef class PathInstruction(GraphicInstruction):
    cdef Path path 
    def __init__(self):
        global ACTIVE_PATH
        GraphicInstruction.__init__(self, GI_IGNORE) 
        self.path = ACTIVE_PATH



cdef class PathStart(PathInstruction): 
    cdef int index
    def __init__(self, float x, float y):
        '''
        Starts a new path at position x,y.  Will raise an Excpetion, if called while another path is already started
        :Parameters:
            `x`, float:  x position
            `y`, float:  y position
        '''
        global ACTIVE_PATH
        PathInstruction.__init__(self)
        if ACTIVE_PATH != None: 
            raise Exception("Can't start a new path while another one is being constructed")
        ACTIVE_PATH = self.path = Path() 
        self.index = self.path.add_point(x, y)
        

cdef class PathLineTo(PathInstruction):
    cdef int index
    def __init__(self, x, y): 
        '''
        Adds a line from the current location to the x, y coordinates passed as parameters 
        '''
        PathInstruction.__init__(self)
        self.index = self.path.add_point(x, y)


cdef class PathClose(PathInstruction):
    def __init__(self): 
        '''
        Closes the path, by adding a line from teh current location to the first vertex taht started teh path
        '''
        PathInstruction.__init__(self)
        cdef vertex* v = <vertex*> self.path.point_buffer.pointer()
        self.path.add_point(v[0].x, v[0].y)


cdef class PathEnd(PathInstruction):
    def __init__(self):
        '''
        ends path construction on teh current path, teh path will be build
        and added to the canvas
        '''    
        global ACTIVE_PATH
        PathInstruction.__init__(self) 
        self.path.build()
        ACTIVE_PATH = None
        print "END PATH", ACTIVE_PATH
'''
    cdef class PathMoveTo(PathInstruction):
    cdef float x,y
    def __init__(self, x, y): 
        PathInstruction.__init__(self) 
        self.path.pen_state = PEN_UP
        self.path.pen_x = x
        self.path.pen_y = y
'''<|MERGE_RESOLUTION|>--- conflicted
+++ resolved
@@ -684,25 +684,17 @@
 
 
 cdef class PushMatrix(ContextInstruction):
-<<<<<<< HEAD
     '''
     PushMatrix on context's matrix stack
     '''
-    def apply(self):
+    cdef apply(self):
         self.context.get('mvm').push()
      
 cdef class PopMatrix(ContextInstruction):
     '''
     Pop Matrix from context's matrix stack onto model view
     '''
-    def apply(self):
-=======
-    cpdef apply(self):
-        self.context.get('mvm').push()
-     
-cdef class PopMatrix(ContextInstruction):
-    cpdef apply(self):
->>>>>>> eea32894
+    cdef apply(self):
         self.context.get('mvm').push()
 
 
